--- conflicted
+++ resolved
@@ -10,9 +10,7 @@
 
 ### Fixed
 - reconnections should work better now, both for libc and wasm
-<<<<<<< HEAD
 - fixed signalling server to correctly close and remove timed-out connections
-=======
 - removed mdns calls, so it doesn't flood my home network
 
 ### Changed
@@ -20,7 +18,6 @@
 - changed the names of the networking messages
 - added an `Overlay` module to abstract the network handling
 - more changes in names of the messages to remove ambiguities
->>>>>>> 72107640
 
 ## [0.8.0] - 2024-09-09
 
